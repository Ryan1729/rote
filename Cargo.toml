[package]
name = "rote"
<<<<<<< HEAD
version = "0.2.103"
=======
version = "0.2.102"
>>>>>>> 1b3e26ca
authors = ["Ryan1729 <Ryan1729@gmail.com>"]
license = "MIT and Apache 2.0"
edition = "2018"

[dependencies]
lazy_static = "1.3.0"

[dependencies.check_or_no_panic]
path = "./libs/check_or_no_panic"

[dependencies.editor]
path = "./libs/editor"

[dependencies.macros]
path = "./libs/macros"

[dependencies.perf_viz]
path = "./libs/perf_viz"

[dependencies.platform_types]
path = "./libs/platform_types"

[dependencies.platform_layer]
path = "./libs/platform_layer"

[dev-dependencies]
quickcheck = "0.4"
rand = "0.3"

[features]
default = []
disable-fade-alpha = ["platform_layer/disable-fade-alpha"]
invariant-checking = ["platform_layer/invariant-checking", "editor/invariant-checking"]
time-render = ["platform_layer/time-render"]
flame-chart = ["perf_viz/flame-chart"]
flame-graph = ["perf_viz/flame-graph"]
extra-prints = ["platform_types/extra-prints", "platform_layer/extra-prints", "editor/extra-prints"]
print-raw-input = ["platform_layer/print-raw-input"]

[workspace]

members = [
    "libs/editor",
    "libs/macros",
    "libs/perf_viz",
    "libs/platform_types",
    "libs/platform_layer",
]<|MERGE_RESOLUTION|>--- conflicted
+++ resolved
@@ -1,10 +1,6 @@
 [package]
 name = "rote"
-<<<<<<< HEAD
-version = "0.2.103"
-=======
-version = "0.2.102"
->>>>>>> 1b3e26ca
+version = "0.2.104"
 authors = ["Ryan1729 <Ryan1729@gmail.com>"]
 license = "MIT and Apache 2.0"
 edition = "2018"
